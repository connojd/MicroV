#
# Copyright (C) 2019 Assured Information Security, Inc.
#
# Permission is hereby granted, free of charge, to any person obtaining a copy
# of this software and associated documentation files (the "Software"), to deal
# in the Software without restriction, including without limitation the rights
# to use, copy, modify, merge, publish, distribute, sublicense, and/or sell
# copies of the Software, and to permit persons to whom the Software is
# furnished to do so, subject to the following conditions:
#
# The above copyright notice and this permission notice shall be included in all
# copies or substantial portions of the Software.
#
# THE SOFTWARE IS PROVIDED "AS IS", WITHOUT WARRANTY OF ANY KIND, EXPRESS OR
# IMPLIED, INCLUDING BUT NOT LIMITED TO THE WARRANTIES OF MERCHANTABILITY,
# FITNESS FOR A PARTICULAR PURPOSE AND NONINFRINGEMENT. IN NO EVENT SHALL THE
# AUTHORS OR COPYRIGHT HOLDERS BE LIABLE FOR ANY CLAIM, DAMAGES OR OTHER
# LIABILITY, WHETHER IN AN ACTION OF CONTRACT, TORT OR OTHERWISE, ARISING FROM,
# OUT OF OR IN CONNECTION WITH THE SOFTWARE OR THE USE OR OTHER DEALINGS IN THE
# SOFTWARE.

add_library(microv_xen)

target_link_libraries(microv_xen PUBLIC microv_hve microv_domain)
target_include_directories(microv_xen PUBLIC
    $<${BUILD_INCLUDE}:${PROJECT_SOURCE_DIR}/include>
    $<${BUILD_INCLUDE}:${PROJECT_SOURCE_DIR}/../bfsdk/include>
    $<${BUILD_INCLUDE}:${PROJECT_SOURCE_DIR}/../deps/xen/xen/include>
    $<${BUILD_INCLUDE}:${CMAKE_BINARY_DIR}/include>
)
target_sources(microv_xen PRIVATE
    $<${X64}:cpupool.cpp>
    $<${X64}:domain.cpp>
    $<${X64}:evtchn.cpp>
    $<${X64}:flask.cpp>
    $<${X64}:gnttab.cpp>
<<<<<<< HEAD
    $<${X64}:sysctl.cpp>
    $<${X64}:xencon.cpp>
    $<${X64}:xenmem.cpp>
    $<${X64}:xenver.cpp>
    $<${X64}:xen.cpp>
=======
    $<${X64}:physdev.cpp>
    $<${X64}:util.cpp>
    $<${X64}:memory.cpp>
    $<${X64}:version.cpp>
    $<${X64}:vcpu.cpp>
>>>>>>> 16d61cd5
)

install(TARGETS microv_xen DESTINATION lib EXPORT microv_bfvmm-vmm-targets)<|MERGE_RESOLUTION|>--- conflicted
+++ resolved
@@ -34,19 +34,11 @@
     $<${X64}:evtchn.cpp>
     $<${X64}:flask.cpp>
     $<${X64}:gnttab.cpp>
-<<<<<<< HEAD
-    $<${X64}:sysctl.cpp>
-    $<${X64}:xencon.cpp>
-    $<${X64}:xenmem.cpp>
-    $<${X64}:xenver.cpp>
-    $<${X64}:xen.cpp>
-=======
     $<${X64}:physdev.cpp>
     $<${X64}:util.cpp>
     $<${X64}:memory.cpp>
     $<${X64}:version.cpp>
     $<${X64}:vcpu.cpp>
->>>>>>> 16d61cd5
 )
 
 install(TARGETS microv_xen DESTINATION lib EXPORT microv_bfvmm-vmm-targets)